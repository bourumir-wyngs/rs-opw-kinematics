[package]
name = "rs-opw-kinematics"
<<<<<<< HEAD
version = "1.8.0"
=======
version = "1.8.1"
>>>>>>> 2bddf853
autoexamples = true
edition = "2021"
authors = ["Bourumir Wyngs <bourumir.wyngs [at] gmail.com>"]
description = "Inverse and forward kinematics for 6 axis robots with a parallel base and spherical wrist."
keywords = ["robotics", "kinematics", "path-planning", "ik", "opw"]
categories = ["science::robotics", "algorithms"]

license = "BSD-3-Clause"
repository = "https://github.com/bourumir-wyngs/rs-opw-kinematics"
readme = "README.md"

[badges]
maintenance = { status = "actively-developed" } 

[dependencies]
nalgebra = "0.33"
rand = "0.8" # Now is needed for path planner


# Optional dependencies:
# - yaml-rust2: For reading YAML files.
# - sxd-document: For reading URDF/XML files
# - regex: For regex matching in file parsing.
# - clap: For command-line argument parsing by file processor.
yaml-rust2 = { version = "0.9", optional = true }
sxd-document = { version = "0.3", optional = true }
regex = { version = "1.10", optional = true }
clap = { version = "4.5", features = ["derive"], optional = true }

# Needed for collision
parry3d = { version = "0.17", optional = true }
# Palellization of collision
rayon = { version = "1.10", optional = true }

# For loading meshes, needed for collision and visualization
ply-rs-bw = { version = "1.0", optional = true } # patched ply-rs
stl_io = { version = "0.8", optional = true }

# Needed for visualization. Only relevant packages are included.
bevy = { version = "0.12", default-features = false, features = [
    "animation", "bevy_scene", "bevy_winit",
    "bevy_pbr", "bevy_render", "bevy_text", "bevy_ui", "multi-threaded", "hdr",
    "x11", "wayland", "tonemapping_luts", "default_font",
], optional = true }
bevy_egui = { version = "0.24", optional = true }

# Needed for stroke planning
bitflags = "2.6.0"
# Copyright 2017 Takashi Ogura Apache 2 license.
rrt = { version = "0.7.0", optional = true }

[features]
default = ["allow_filesystem", "collisions", "stroke_planning", "visualization"]
allow_filesystem = ["yaml-rust2", "sxd-document", "regex", "clap", "ply-rs-bw", "stl_io"]
collisions = ["parry3d", "rayon"]
visualization = ["bevy", "bevy_egui", "collisions", "allow_filesystem"]
stroke_planning = ["rrt", "collisions"]

# To disable filesystem, collision and visualizatio support:
<<<<<<< HEAD
# rs-opw-kinematics = { version = "1.8.0", default-features = false }
=======
# rs-opw-kinematics = { version = "1.8.1", default-features = false }
>>>>>>> 2bddf853

[profile.release]

[profile.dev]
opt-level = 3 # For some reason, collision checks are not a bit but 100x slower when not optimized.
debug = true<|MERGE_RESOLUTION|>--- conflicted
+++ resolved
@@ -1,10 +1,6 @@
 [package]
 name = "rs-opw-kinematics"
-<<<<<<< HEAD
-version = "1.8.0"
-=======
 version = "1.8.1"
->>>>>>> 2bddf853
 autoexamples = true
 edition = "2021"
 authors = ["Bourumir Wyngs <bourumir.wyngs [at] gmail.com>"]
@@ -64,11 +60,7 @@
 stroke_planning = ["rrt", "collisions"]
 
 # To disable filesystem, collision and visualizatio support:
-<<<<<<< HEAD
-# rs-opw-kinematics = { version = "1.8.0", default-features = false }
-=======
 # rs-opw-kinematics = { version = "1.8.1", default-features = false }
->>>>>>> 2bddf853
 
 [profile.release]
 
