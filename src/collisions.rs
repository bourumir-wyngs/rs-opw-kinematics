//! Implements collision detection

use crate::kinematic_traits::{
    Joints, Kinematics, Solutions, ENV_START_IDX, J1, J5, J6, J_BASE, J_TOOL,
};
<<<<<<< HEAD
=======

>>>>>>> 2bddf853
use nalgebra::Isometry3;
use parry3d::shape::TriMesh;
use rayon::prelude::{IntoParallelRefIterator, ParallelIterator};
use std::collections::{HashMap, HashSet};
<<<<<<< HEAD
=======
use parry3d::bounding_volume::{BoundingVolume};
>>>>>>> 2bddf853

/// Optional structure attached to the robot base joint. It has its own global transform
/// that brings the robot to the location. This structure includes two transforms,
/// one bringing us to the base of the stand supporting the robot (and this is the
/// pose of the stand itself), and then another defining the point where J1 rotating part
/// begins.
pub struct BaseBody {
    pub mesh: TriMesh,
    pub base_pose: Isometry3<f32>,
}

/// Static object against that we check the robot does not collide.
/// Unlike robot joint, it has the global transform allowing to place it
/// where desired.
pub struct CollisionBody {
    /// Mesh representing this collision object
    pub mesh: TriMesh,
    /// Global transform of this collision object.
    pub pose: Isometry3<f32>,
}

/// Pre-apply local transform for the mesh if needed. This may be needed
/// for the robot joint if it is defined in URDF with some local transform
pub fn transform_mesh(shape: &TriMesh, local_transform: &Isometry3<f32>) -> TriMesh {
    // Apply the local transformation to the shape
    TriMesh::new(
        shape
            .vertices()
            .iter()
            .map(|v| local_transform.transform_point(v))
            .collect(),
        shape.indices().to_vec(),
    )
}

/// Struct representing a collision task for detecting collisions
/// between two objects with given transforms and shapes.
struct CollisionTask<'a> {
    i: u16, // reporting index of the first shape
    j: u16, // reporting index of the second shape
    transform_i: &'a Isometry3<f32>,
    transform_j: &'a Isometry3<f32>,
    shape_i: &'a TriMesh,
    shape_j: &'a TriMesh,
}

impl CollisionTask<'_> {
    fn collides(&self, safety: &SafetyDistances) -> Option<(u16, u16)> {
        let r_min = *safety.min_distance(self.i, self.j);
        let collides = if r_min <= NEVER_COLLIDES {
            false
        } else if r_min == TOUCH_ONLY {
            parry3d::query::intersection_test(
                self.transform_i,
                self.shape_i,
                self.transform_j,
                self.shape_j,
            )
            .expect(SUPPORTED)
        } else {
<<<<<<< HEAD
=======
            // Check if the bounding boxes of both objects, enlarged by r_min, touch
            // If they do not, objects are more than r_min apart.
            // AABB's can be fast obtained as they are already computed.
            let aabb_i = self.shape_i.aabb(self.transform_i).loosened(r_min);
            let abbb_j = self.shape_j.aabb(self.transform_j).loosened(r_min);
            if !aabb_i.intersects(&abbb_j) {
                return None;
            }
            
>>>>>>> 2bddf853
            parry3d::query::distance(
                self.transform_i,
                self.shape_i,
                self.transform_j,
                self.shape_j,
            )
            .expect(SUPPORTED)
                <= r_min
        };
        if collides {
            Some((self.i.min(self.j), self.i.max(self.j)))
        } else {
            None
        }
    }
}

/// Struct representing the geometry of a robot, which is composed of exactly 6 joints.
pub struct RobotBody {
    /// Joint meshes, one per joint
    pub joint_meshes: [TriMesh; 6],

    /// Tool meshes, optional if the robot has no tool
    pub tool: Option<TriMesh>,

    /// Robot base specification
    pub base: Option<BaseBody>,

    /// Environment objects arround the robot.
    pub collision_environment: Vec<CollisionBody>,

    /// Defines distances, how far the robot must stay from collision objects.
    /// Also specifies if we are interested in first collision only (like for path planning)
    /// or we need a detailed overview (like for diagnostics or visualization)
    pub safety: SafetyDistances,
}

/// Constant specifying that robot parts never collide so do not need to be checked
/// for collision (so negative value used).
pub const NEVER_COLLIDES: f32 = -1.0;

/// Constant specifying that only interesection test must be done (any non zero distance
/// sufficient).
pub const TOUCH_ONLY: f32 = 0.0;

#[derive(Clone, Copy, Debug, PartialEq)]
pub enum CheckMode {
    FirstCollisionOnly,
    AllCollsions,
    NoCheck,
}

/// Defines tolerance bounds, how far it should be between any part of the robot,
/// or environment object, or any two parts of the robot. As some robot joints
/// may come very close together, they may require specialized distances.
#[derive(Clone, Debug)]
pub struct SafetyDistances {
    /// Allowed distance between robot and environment objects.
    pub to_environment: f32,

    /// Default allowed distance between any two parts of the robot.
    pub to_robot_default: f32,

    /// Special cases where different (normally shorter) distance is allowed.
    /// Some parts of the robot naturally come very close even if not adjacent, and
    /// these need the shorter distance to be specified. Specify NEVER_COLLIDES as a distance
    /// for parts that cannot collide. Initialize it like this:
    ///
    /// ```
    ///    use std::collections::HashMap;
    ///    use rs_opw_kinematics::collisions::{SafetyDistances, NEVER_COLLIDES};
    ///    use rs_opw_kinematics::kinematic_traits::{J1, J2, J3, J4, J5, J6, J_BASE, J_TOOL};
    ///
    ///    // Always specify less numbered joints first, then
    ///    // the tool, then environment objects.
    ///     SafetyDistances::distances(&[
    ///       // Due construction of this robot, these joints are very close, so
    ///       // special rules are needed for them.
    ///       ((J2, J_BASE), NEVER_COLLIDES), // base and J2 cannot collide
    ///       ((J3, J_BASE), NEVER_COLLIDES), // base and J3 cannot collide
    ///       ((J2, J4), NEVER_COLLIDES),
    ///       ((J3, J4), NEVER_COLLIDES),
    ///       ((J4, J_TOOL), 0.02_f32), // reduce distance requirement to 2 cm.
    ///       ((J4, J6), 0.02_f32),     // reduce distance requirement to 2 cm.
    ///       ]);
    /// ```
    pub special_distances: HashMap<(u16, u16), f32>,

    /// Specifies if either first collision only is required, or all must be checked, or off,
    /// or "touch only" mode
    pub mode: CheckMode,
}

impl SafetyDistances {
    // Converts from usize to much more compact and appropriate u16.
    // In Rust, usize is required for indexing.
    pub fn distances(pairs: &[((usize, usize), f32)]) -> HashMap<(u16, u16), f32> {
        let mut result = HashMap::with_capacity(pairs.len());

        for &((a, b), value) in pairs {
            // Cast `usize` to `u16` and insert into the HashMap
            result.insert((a as u16, b as u16), value);
        }
        result
    }

    /// Returns minimal allowed distance by the specified objects.
    /// The order of objects is not important.
    pub fn min_distance(&self, from: u16, to: u16) -> &f32 {
        if let Some(r) = self.special_distances.get(&(from, to)) {
            return r;
        } else if let Some(r) = self.special_distances.get(&(to, from)) {
            return r;
        } else if from as usize >= ENV_START_IDX || to as usize >= ENV_START_IDX {
            return &self.to_environment;
        } else {
            return &self.to_robot_default;
        }
    }

    /// Creates the standard instance of safety distances that always uses touch check only
    /// (no safety margins) but can also disable collision checks completely if you pass
    /// ```CheckMode::NoCheck``` as parameter.
    pub fn standard(mode: CheckMode) -> SafetyDistances {
        SafetyDistances {
            to_environment: TOUCH_ONLY,
            to_robot_default: TOUCH_ONLY,
            special_distances: HashMap::new(),
            mode,
        }
    }
}

// Public methods
impl RobotBody {
    /// Returns detailed information about all collisions detected in the robot's configuration.
    /// This method uses default distance limits specified at creation.
    /// Use ```near``` if you need to change limits frequently as the part of your algorithm.
    pub fn collision_details(
        &self,
        qs: &Joints,
        kinematics: &dyn Kinematics,
    ) -> Vec<(usize, usize)> {
        let joint_poses = kinematics.forward_with_joint_poses(qs);
        let joint_poses_f32: [Isometry3<f32>; 6] = joint_poses.map(|pose| pose.cast::<f32>());
        self.detect_collisions(&joint_poses_f32, &self.safety, None)
    }

    /// Returns true if any collision is detected in the robot's configuration.
    /// This method uses default distance limits specified at creation.
    /// Use ```near``` if you need to change limits frequently as the part of your algorithm.
    pub fn collides(&self, qs: &Joints, kinematics: &dyn Kinematics) -> bool {
        if self.safety.mode == CheckMode::NoCheck {
            return false;
        }
        let joint_poses = kinematics.forward_with_joint_poses(qs);
        let joint_poses_f32: [Isometry3<f32>; 6] = joint_poses.map(|pose| pose.cast::<f32>());
<<<<<<< HEAD
        !self
            .detect_collisions(
                &joint_poses_f32,
                &self.safety,
                Some(CheckMode::FirstCollisionOnly),
            )
=======
        let safety = &self.safety;
        let override_mode = Some(CheckMode::FirstCollisionOnly);
        let empty_set: HashSet<usize> = HashSet::with_capacity(0);
        !self
            .detect_collisions_with_skips(&joint_poses_f32, &safety, &override_mode, &empty_set)
>>>>>>> 2bddf853
            .is_empty()
    }

    /// Returns detailed information about all collisions detected in the robot's configuration.
    /// This method only checks for literally touching objects that limits its application.
    /// Use ```near``` to check if there are no objects closer than the given distance.
    pub fn near(
        &self,
        qs: &Joints,
        kinematics: &dyn Kinematics,
        safety_distances: &SafetyDistances,
    ) -> Vec<(usize, usize)> {
        let joint_poses = kinematics.forward_with_joint_poses(qs);
        let joint_poses_f32: [Isometry3<f32>; 6] = joint_poses.map(|pose| pose.cast::<f32>());
        self.detect_collisions(&joint_poses_f32, &safety_distances, None)
    }

    /// Return non colliding offsets, tweaking each joint plus minus either side, either into
    /// 'to' or into 'from'. This is required for planning algorithms like A*. We can do
    ///  less collision checks as we only need to check the joint branch of the robot we moved.
    ///  Offset generation is accelerated via Rayon.     
    pub fn non_colliding_offsets(
        &self,
        initial: &Joints,
        from: &Joints,
        to: &Joints,
        kinematics: &dyn Kinematics,
    ) -> Solutions {
        // Generate 12 tasks by tweaking each joint in either direction
        let mut tasks = Vec::with_capacity(12);
        for joint_index in 0..6 {
            for &target in &[from, to] {
                tasks.push((joint_index, target));
            }
        }

        // Process each task in parallel, filtering out colliding or out of constraints configurations
        tasks
            .par_iter()
            .filter_map(|&(joint_index, target)| {
                let mut new_joints = *initial;
                new_joints[joint_index] = target[joint_index];

                // Discard perturbations that go out of constraints.
                if let Some(constraints) = kinematics.constraints() {
                    if !constraints.compliant(&new_joints) {
                        return None;
                    }
                }

                // Generate the full joint poses for collision checking
                let joint_poses = kinematics.forward_with_joint_poses(&new_joints);
                let joint_poses_f32: [Isometry3<f32>; 6] =
                    joint_poses.map(|pose| pose.cast::<f32>());

                // Determine joints that do not require collision checks
                let skip_indices: HashSet<usize> = (0..joint_index).collect();

                // Detect collisions, skipping specified indices
                if self
                    .detect_collisions_with_skips(
                        &joint_poses_f32,
                        &self.safety,
                        &Some(CheckMode::FirstCollisionOnly),
                        &skip_indices,
                    )
                    .is_empty()
                {
                    return Some(new_joints); // Return non-colliding configuration
                } else {
                    return None;
                }
            })
            .collect() // Collect non-colliding configurations into Solutions
    }
}

const SUPPORTED: &'static str = "Mesh intersection should be supported by Parry3d";

impl RobotBody {
    /// Parallel version with Rayon
    fn process_collision_tasks(
        tasks: Vec<CollisionTask>,
        safety: &SafetyDistances,
        override_mode: &Option<CheckMode>,
    ) -> Vec<(u16, u16)> {
        let mode = override_mode.unwrap_or(safety.mode);

        if mode == CheckMode::NoCheck {
            Vec::new()
        } else if mode == CheckMode::FirstCollisionOnly {
            // Exit as soon as any collision is found
            tasks
                .par_iter()
                .find_map_any(|task| task.collides(&safety))
                .into_iter() // Converts the Option result to an iterator
                .collect()
        } else {
            // Collect all collisions
            tasks
                .par_iter()
                .filter_map(|task| task.collides(&safety))
                .collect()
        }
    }

    // Count exact number of tasks so we do not need to reallocate the vector.
    // This may return slightly larger number if skips are active.
    fn count_tasks(&self, skip: &HashSet<usize>) -> usize {
        if skip.len() >= 6 {
            panic!(
                "At most 5 joints can be skipped, but {} were passed: {:?}",
                skip.len(),
                skip
            );
        }
        let tool_env_tasks = if self.tool.is_some() {
            self.collision_environment.len()
        } else {
            0
        };

        let joint_joint_tasks = 10; // Fixed number for 6 joints excluding adjacent pairs
        let joint_env_tasks = (6 - skip.len()) * self.collision_environment.len();
        let joint_tool_tasks = if self.tool.is_some() {
            4 // Only 4 tasks for joints (excluding J5 and J6) with the tool
        } else {
            0
        };

        let joint_base_tasks = if self.base.is_some() {
            5 // Only 5 tasks for joints (excluding J1) with the base
        } else {
            0
        };
        let tool_base_task = if self.tool.is_some() && self.base.is_some() {
            1 // Only 1 task for tool vs base if both are present
        } else {
            0
        };

        // Sum all tasks
        tool_env_tasks
            + joint_joint_tasks
            + joint_env_tasks
            + joint_tool_tasks
            + joint_base_tasks
            + tool_base_task
    }

    fn detect_collisions(
        &self,
        joint_poses: &[Isometry3<f32>; 6],
        safety: &SafetyDistances,
        override_mode: Option<CheckMode>,
    ) -> Vec<(usize, usize)> {
        let empty_set: HashSet<usize> = HashSet::with_capacity(0);
        // Convert to usize
        self.detect_collisions_with_skips(joint_poses, &safety, &override_mode, &empty_set)
            .iter()
            .map(|&col_pair| (col_pair.0 as usize, col_pair.1 as usize))
            .collect()
    }

    fn detect_collisions_with_skips(
        &self,
        joint_poses: &[Isometry3<f32>; 6],
        safety_distances: &SafetyDistances,
        override_mode: &Option<CheckMode>,
        skip: &HashSet<usize>,
    ) -> Vec<(u16, u16)> {
        let mut tasks = Vec::with_capacity(self.count_tasks(&skip));

        // Check if the tool does not hit anything in the environment
<<<<<<< HEAD
        if let Some(tool) = &self.tool {
            for (env_idx, env_obj) in self.collision_environment.iter().enumerate() {
                tasks.push(CollisionTask {
                    i: J_TOOL as u16,
                    j: (ENV_START_IDX + env_idx) as u16,
                    transform_i: &joint_poses[J6],
                    transform_j: &env_obj.pose,
                    shape_i: &tool,
                    shape_j: &env_obj.mesh,
                });
=======
        let check_tool = !skip.contains(&J_TOOL);
        if check_tool {
            if let Some(tool) = &self.tool {
                for (env_idx, env_obj) in self.collision_environment.iter().enumerate() {
                    if self.check_required(J_TOOL, (ENV_START_IDX + env_idx) as usize, &skip) {
                        tasks.push(CollisionTask {
                            i: J_TOOL as u16,
                            j: (ENV_START_IDX + env_idx) as u16,
                            transform_i: &joint_poses[J6],
                            transform_j: &env_obj.pose,
                            shape_i: &tool,
                            shape_j: &env_obj.mesh,
                        });
                    }
                }
>>>>>>> 2bddf853
            }
        }

        for i in 0..6 {
            for j in ((i + 1)..6).rev() {
                // If both joints did not move, we do not need to check
                if j - i > 1 && self.check_required(i, j, &skip) {
                    tasks.push(CollisionTask {
                        i: i as u16,
                        j: j as u16,
                        transform_i: &joint_poses[i],
                        transform_j: &joint_poses[j],
                        shape_i: &self.joint_meshes[i],
                        shape_j: &self.joint_meshes[j],
                    });
                }
            }

            // Check if the joint does not hit anything in the environment
            for (env_idx, env_obj) in self.collision_environment.iter().enumerate() {
                // Joints we do not move we do not need to check for collision against objects
                // that also not move.
                if self.check_required(i, ENV_START_IDX + env_idx, &skip) {
                    tasks.push(CollisionTask {
                        i: i as u16,
                        j: (ENV_START_IDX + env_idx) as u16,
                        transform_i: &joint_poses[i],
                        transform_j: &env_obj.pose,
                        shape_i: &self.joint_meshes[i],
                        shape_j: &env_obj.mesh,
                    });
                }
            }

            // Check if there is no collision between joint and tool
            if check_tool && i != J6 && i != J5 && self.check_required(i, J_TOOL, &skip) {
                if let Some(tool) = &self.tool {
                    let accessory_pose = &joint_poses[J6];
                    tasks.push(CollisionTask {
                        i: i as u16,
                        j: J_TOOL as u16,
                        transform_i: &joint_poses[i],
                        transform_j: accessory_pose,
                        shape_i: &self.joint_meshes[i],
                        shape_j: &tool,
                    });
                }
            }

            // Base does not move, we do not need to check for collision against the joint
            // that also did not.
            if i != J1 && !skip.contains(&i) && self.check_required(i, J1, &skip) {
                if let Some(base) = &self.base {
                    let accessory = &base.mesh;
                    let accessory_pose = &base.base_pose;
                    tasks.push(CollisionTask {
                        i: i as u16,
                        j: J_BASE as u16,
                        transform_i: &joint_poses[i],
                        transform_j: accessory_pose,
                        shape_i: &self.joint_meshes[i],
                        shape_j: &accessory,
                    });
                }
            }
        }

<<<<<<< HEAD
        if let (Some(tool), Some(base)) = (&self.tool, &self.base) {
            tasks.push(CollisionTask {
                i: J_TOOL as u16,
                j: J_BASE as u16,
                transform_i: &joint_poses[J6],
                transform_j: &base.base_pose,
                shape_i: &tool,
                shape_j: &base.mesh,
            });
=======
        // Check tool-base collision if necessary
        if check_tool || self.check_required(J_TOOL, J_BASE, &skip) {
            if let (Some(tool), Some(base)) = (&self.tool, &self.base) {
                tasks.push(CollisionTask {
                    i: J_TOOL as u16,
                    j: J_BASE as u16,
                    transform_i: &joint_poses[J6],
                    transform_j: &base.base_pose,
                    shape_i: &tool,
                    shape_j: &base.mesh,
                });
            }
>>>>>>> 2bddf853
        }
        Self::process_collision_tasks(tasks, safety_distances, override_mode)
    }

<<<<<<< HEAD
/// Magnify the TriMesh uniformly outward relative to its center of mass.
/*
fn magnify_trimesh(mesh: &mut TriMesh, magnification_factor: f32) {
    // Nested function to calculate the center of mass (centroid)
    fn calculate_mass_center(mesh: &TriMesh) -> Point3<f32> {
        let sum: Vector3<f32> = mesh
            .vertices()
            .iter()
            .map(|vertex| vertex.coords)
            .sum();

        // Calculate the average of the vertex positions and convert to Point3
        (sum / (mesh.vertices().len() as f32)).into()
    }

    // Compute the center of mass
    let center = calculate_mass_center(mesh);

    // Apply magnification to each vertex
    for vertex in mesh.vertices_mut() {
        let offset = *vertex - center;
        let scaled_offset = offset * magnification_factor;
        *vertex = center + scaled_offset;
    }
}
*/
=======
    fn check_required(&self, i: usize, j: usize, skip: &HashSet<usize>) -> bool {
        !skip.contains(&i) && !skip.contains(&j) &&
            self.safety.min_distance(i as u16, j as u16) > &NEVER_COLLIDES
    }    
}
>>>>>>> 2bddf853

#[cfg(test)]
mod tests {
    use super::*;
    use nalgebra::Point3;
    use parry3d::shape::TriMesh;

    fn create_trimesh(x: f32, y: f32, z: f32) -> TriMesh {
        // Define vertices and triangle indices for a triangular pyramid.
        TriMesh::new(
            vec![
                Point3::new(z, y, z),
                Point3::new(x + 1.0, y, z),
                Point3::new(x, y + 1.0, z),
                Point3::new(x, y, z + 1.0),
            ],
            vec![[0, 1, 2], [0, 1, 3], [0, 2, 3], [1, 2, 3]],
        )
    }

    #[test]
    fn test_collision_detection() {
        // Create joints with attached shapes and corresponding translations
        // There are 4 collisions between these joints
        let identity = Isometry3::identity();
        let joints: [TriMesh; 6] = [
            create_trimesh(0.0, 0.0, 0.0),
            create_trimesh(0.01, 0.01, 0.01),
            create_trimesh(0.1, 0.1, 0.1),
            // Use local transform at places to be sure it works. This joint must be far away.
            transform_mesh(
                &create_trimesh(0.0, 0.0, 0.0),
                &Isometry3::translation(20.0, 20.0, 20.0),
            ),
            create_trimesh(30.0, 30.0, 30.0),
            // Place Joint 6 close to joint 1
            transform_mesh(
                &create_trimesh(0.0, 0.0, 0.0),
                &Isometry3::translation(0.02, 0.02, 0.02),
            ),
        ];

        let robot = RobotBody {
            joint_meshes: joints,
            tool: None,
            base: None,
            collision_environment: vec![],
            safety: SafetyDistances::standard(CheckMode::AllCollsions),
        };

        let collisions = robot.detect_collisions(&[identity; 6], &robot.safety, None);
        assert!(
            !collisions.is_empty(),
            "Expected at least one collision, but none were detected."
        );

        // Now expect 4 collisions due to the placement of joint 6
        assert_eq!(collisions.len(), 4, "Expected exactly 4 collisions.");

        // Ensure that specific collisions are occurring, including the close ones
        let mut expected_collisions = vec![
            (0usize, 2usize),
            (0usize, 5usize),
            (1usize, 5usize),
            (2usize, 5usize),
        ];

        // Normalize the order of expected collisions (sort them)
        for collision in &mut expected_collisions {
            let (a, b) = *collision;
            if a > b {
                *collision = (b, a); // Ensure smaller index comes first
            }
        }

        for (shape_a, shape_b) in &collisions {
            let mut collision_names = (*shape_a, *shape_b);
            if collision_names.0 > collision_names.1 {
                collision_names = (collision_names.1, collision_names.0); // Ensure smaller index comes first
            }

            assert!(
                expected_collisions.contains(&collision_names),
                "Unexpected collision between [{}] and [{}]",
                shape_a,
                shape_b
            );
        }

        // Ensure that shape 3 is NOT involved in collisions
        for (shape_a, shape_b) in &collisions {
            assert_ne!(
                *shape_a, 3,
                "Shape [3] should not be involved in any collision."
            );
            assert_ne!(
                *shape_b, 3,
                "Shape [3] should not be involved in any collision."
            );
        }
    }
}<|MERGE_RESOLUTION|>--- conflicted
+++ resolved
@@ -3,18 +3,12 @@
 use crate::kinematic_traits::{
     Joints, Kinematics, Solutions, ENV_START_IDX, J1, J5, J6, J_BASE, J_TOOL,
 };
-<<<<<<< HEAD
-=======
-
->>>>>>> 2bddf853
+
 use nalgebra::Isometry3;
 use parry3d::shape::TriMesh;
 use rayon::prelude::{IntoParallelRefIterator, ParallelIterator};
 use std::collections::{HashMap, HashSet};
-<<<<<<< HEAD
-=======
 use parry3d::bounding_volume::{BoundingVolume};
->>>>>>> 2bddf853
 
 /// Optional structure attached to the robot base joint. It has its own global transform
 /// that brings the robot to the location. This structure includes two transforms,
@@ -75,8 +69,6 @@
             )
             .expect(SUPPORTED)
         } else {
-<<<<<<< HEAD
-=======
             // Check if the bounding boxes of both objects, enlarged by r_min, touch
             // If they do not, objects are more than r_min apart.
             // AABB's can be fast obtained as they are already computed.
@@ -86,7 +78,6 @@
                 return None;
             }
             
->>>>>>> 2bddf853
             parry3d::query::distance(
                 self.transform_i,
                 self.shape_i,
@@ -244,20 +235,11 @@
         }
         let joint_poses = kinematics.forward_with_joint_poses(qs);
         let joint_poses_f32: [Isometry3<f32>; 6] = joint_poses.map(|pose| pose.cast::<f32>());
-<<<<<<< HEAD
-        !self
-            .detect_collisions(
-                &joint_poses_f32,
-                &self.safety,
-                Some(CheckMode::FirstCollisionOnly),
-            )
-=======
         let safety = &self.safety;
         let override_mode = Some(CheckMode::FirstCollisionOnly);
         let empty_set: HashSet<usize> = HashSet::with_capacity(0);
         !self
             .detect_collisions_with_skips(&joint_poses_f32, &safety, &override_mode, &empty_set)
->>>>>>> 2bddf853
             .is_empty()
     }
 
@@ -432,18 +414,6 @@
         let mut tasks = Vec::with_capacity(self.count_tasks(&skip));
 
         // Check if the tool does not hit anything in the environment
-<<<<<<< HEAD
-        if let Some(tool) = &self.tool {
-            for (env_idx, env_obj) in self.collision_environment.iter().enumerate() {
-                tasks.push(CollisionTask {
-                    i: J_TOOL as u16,
-                    j: (ENV_START_IDX + env_idx) as u16,
-                    transform_i: &joint_poses[J6],
-                    transform_j: &env_obj.pose,
-                    shape_i: &tool,
-                    shape_j: &env_obj.mesh,
-                });
-=======
         let check_tool = !skip.contains(&J_TOOL);
         if check_tool {
             if let Some(tool) = &self.tool {
@@ -459,7 +429,6 @@
                         });
                     }
                 }
->>>>>>> 2bddf853
             }
         }
 
@@ -527,17 +496,6 @@
             }
         }
 
-<<<<<<< HEAD
-        if let (Some(tool), Some(base)) = (&self.tool, &self.base) {
-            tasks.push(CollisionTask {
-                i: J_TOOL as u16,
-                j: J_BASE as u16,
-                transform_i: &joint_poses[J6],
-                transform_j: &base.base_pose,
-                shape_i: &tool,
-                shape_j: &base.mesh,
-            });
-=======
         // Check tool-base collision if necessary
         if check_tool || self.check_required(J_TOOL, J_BASE, &skip) {
             if let (Some(tool), Some(base)) = (&self.tool, &self.base) {
@@ -550,45 +508,15 @@
                     shape_j: &base.mesh,
                 });
             }
->>>>>>> 2bddf853
         }
         Self::process_collision_tasks(tasks, safety_distances, override_mode)
     }
 
-<<<<<<< HEAD
-/// Magnify the TriMesh uniformly outward relative to its center of mass.
-/*
-fn magnify_trimesh(mesh: &mut TriMesh, magnification_factor: f32) {
-    // Nested function to calculate the center of mass (centroid)
-    fn calculate_mass_center(mesh: &TriMesh) -> Point3<f32> {
-        let sum: Vector3<f32> = mesh
-            .vertices()
-            .iter()
-            .map(|vertex| vertex.coords)
-            .sum();
-
-        // Calculate the average of the vertex positions and convert to Point3
-        (sum / (mesh.vertices().len() as f32)).into()
-    }
-
-    // Compute the center of mass
-    let center = calculate_mass_center(mesh);
-
-    // Apply magnification to each vertex
-    for vertex in mesh.vertices_mut() {
-        let offset = *vertex - center;
-        let scaled_offset = offset * magnification_factor;
-        *vertex = center + scaled_offset;
-    }
-}
-*/
-=======
     fn check_required(&self, i: usize, j: usize, skip: &HashSet<usize>) -> bool {
         !skip.contains(&i) && !skip.contains(&j) &&
             self.safety.min_distance(i as u16, j as u16) > &NEVER_COLLIDES
     }    
 }
->>>>>>> 2bddf853
 
 #[cfg(test)]
 mod tests {
