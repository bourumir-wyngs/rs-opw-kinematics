--- conflicted
+++ resolved
@@ -191,11 +191,7 @@
 For security and performance, some users prefer smaller libraries with less dependencies. If YAML and URDF readers
 are not in use, the filesystem access can be completely disabled in your Cargo.toml, importing the library like:
 
-<<<<<<< HEAD
 rs-opw-kinematics = { version = ">=1.3.0, <2.0.0", default-features = false }
-=======
-rs-opw-kinematics = { version = ">=1.2.1, <2.0.0", default-features = false }
->>>>>>> 93738f63
 
 In this case, import of URDF and YAML files will be unaccessible, and used dependencies
 will be limited to the single _nalgebra_ crate.
